--- conflicted
+++ resolved
@@ -1,10 +1,6 @@
 from sklearn import datasets
 import numpy as np
-<<<<<<< HEAD
-from uadapy import Distribution
-=======
 from uadapy import Distribution, TimeSeries
->>>>>>> 123a8069
 from scipy import stats
 
 def load_iris_normal():
@@ -29,27 +25,11 @@
         dist.append(Distribution(np.array(iris.data[iris.target == c])))
     return dist
 
-<<<<<<< HEAD
-def generate_synthetic_data(n=200):
-=======
 def generate_synthetic_timeseries(timesteps=200):
->>>>>>> 123a8069
     """
     Generates synthetic time series data by modeling a combination of trend,
     periodic patterns, and noise using a multivariate normal distribution
     with an exponential quadratic kernel for covariance.
-<<<<<<< HEAD
-    """
-    np.random.seed(0)
-    t = np.arange(1, n + 1)
-    trend = t / 10
-    periodic = 10 * np.sin(2 * np.pi * t / 100)
-    noise = 2 * (np.random.rand(n) - 0.5)
-    mu = trend + periodic + noise
-    sigma2 = 20 * np.ones(n)
-    sigma_sq = np.sqrt(sigma2)
-    sigma = np.zeros((n, n))
-=======
 
     Parameters
     ----------
@@ -71,18 +51,12 @@
     sigma2 = 20 * np.ones(timesteps)
     sigma_sq = np.sqrt(sigma2)
     sigma = np.zeros((timesteps, timesteps))
->>>>>>> 123a8069
 
     def ex_qu_kernel(x, y, sigma_i, sigma_j, l):
         return sigma_i * sigma_j * np.exp(-0.5 * np.linalg.norm(x - y)**2 / l**2)
     
-<<<<<<< HEAD
-    for i in range(n):
-        for j in range(n):
-=======
     for i in range(timesteps):
         for j in range(timesteps):
->>>>>>> 123a8069
             sigma[i, j] = ex_qu_kernel(t[i], t[j], sigma_sq[i], sigma_sq[j], 5)
 
     # Ensure symmetry
@@ -92,11 +66,6 @@
     epsilon = 1e-6
     sigma += np.eye(sigma.shape[0]) * epsilon
     model = stats.multivariate_normal(mu, sigma)
-<<<<<<< HEAD
-
-    return model
-=======
     timeseries = TimeSeries(model, timesteps)
 
-    return timeseries
->>>>>>> 123a8069
+    return timeseries