--- conflicted
+++ resolved
@@ -309,7 +309,7 @@
         samples = d.sample(n_samples, seed)
         densities = d.pdf(samples)
         densities.sort()
-<<<<<<< HEAD
+        
         quantiles.sort(reverse=True)
         for quantile in quantiles:
             if not 0 < quantile < 100:
@@ -317,20 +317,6 @@
             elif int((1 - quantile/100) * n_samples) >= n_samples:
                 raise ValueError(f"Quantile {quantile} results in an index that is out of bounds.")
             isovalues.append(densities[int((1 - quantile/100) * n_samples)])
-=======
-        if quantiles is None:
-            isovalues.append(densities[int((1 - 99.7/100) * n_samples)]) # 99.7% quantile
-            isovalues.append(densities[int((1 - 95/100) * n_samples)]) # 95% quantile
-            isovalues.append(densities[int((1 - 68/100) * n_samples)]) # 68% quantile
-        else:
-            quantiles.sort(reverse=True)
-            for quantile in quantiles:
-                if not 0 < quantile < 100:
-                    raise ValueError(f"Invalid quantile: {quantile}. Quantiles must be between 0 and 100 (exclusive).")
-                elif int((1 - quantile/100) * n_samples) >= n_samples:
-                    raise ValueError(f"Quantile {quantile} results in an index that is out of bounds.")
-                isovalues.append(densities[int((1 - quantile/100) * n_samples)])
-        isovalues.append(densities[-1])  # Minimum density value
 
         # Extract the subset of colors corresponding to the current Set2 color and its 3 alpha variations
         start_idx = i * n_quantiles
@@ -339,7 +325,6 @@
 
         # Create a ListedColormap for the current color and its alpha variations
         cmap_subset = ListedColormap(color_subset)
->>>>>>> 42a9bf2e
 
         # Generate the filled contour plot with transparency and better visibility
         plt.contourf(xv, yv, pdf, levels=isovalues, cmap=cmap_subset)
