import numpy as np
import matplotlib.pyplot as plt
import matplotlib.colors as mcolors
from matplotlib import colormaps
from matplotlib.colors import Normalize
from uadapy import CorrelatedDistributions
import glasbey as gb
from uadapy.temporal.spectralAnalysis import compute_percentiles_complex


def _compute_correlation_matrix(sigma):

    c_inv_mult = np.zeros(sigma.shape[0])

    for k in range(sigma.shape[0]):
        c = sigma[k, k]
        if c < 1e-12:
            c_inv_mult[k] = 0
        else:
            c_inv_mult[k] = 1 / np.sqrt(c)
    cor_mat = np.diag(c_inv_mult) @ sigma @ np.diag(c_inv_mult)

    return cor_mat

def _reconstruct_covariance_matrix(block_cov):

    block_rows = [np.concatenate(row, axis=1) for row in block_cov]
    cov_mat = np.concatenate(block_rows, axis=0)
    return cov_mat

def _plot_data(data, plot_type, n_samples, samples_colored, colorblind_safe, line_width):

    smpl_width = 0.5

    cmap_gradient = plt.get_cmap('Blues')
    color_indices = np.linspace(0, 155, 5).astype(int)
    col = cmap_gradient(np.flip(color_indices) / 256)[:, :3]

    if plot_type == "isoband":
        x = data['x']
        plt.fill_between(x, data['light_band'][0], data['light_band'][1], color=col[2], alpha=0.5)
        plt.fill_between(x, data['dark_band'][0], data['dark_band'][1], color=col[1], alpha=0.5)
        plt.plot(x, data['central'], color=col[0], linewidth=line_width)
    
    elif plot_type == "spaghetti":
        if colorblind_safe:
            colors = gb.create_palette(palette_size=n_samples, colorblind_safe=True)
        else :
            cmap_discrete = plt.get_cmap('tab10')
            colors = cmap_discrete(np.linspace(0, 1, max(n_samples, 10)))

        samples_2_plot = data['samples'][:, :n_samples]
<<<<<<< HEAD
        if data['samples'].shape[1] == 2 * n_samples:
            samples_2_plot_shift = data['samples'][:, n_samples:2 * n_samples]
            if not samples_colored:
                h2a = plt.plot(samples_2_plot, color=colors[1], linewidth=line_width * smpl_width)
                h2a_shift = plt.plot(samples_2_plot_shift, color=colors[1], linewidth=line_width * smpl_width * 0.2, linestyle='-')
                h2a_shift_dot = plt.plot(samples_2_plot_shift, color=colors[1], linewidth=line_width * smpl_width, linestyle=':')
            else:
                for i in range(n_samples):
                    plt.plot(data['x'], samples_2_plot[:, i], linewidth=line_width * smpl_width, color=colors[i])
                    plt.plot(data['x'], samples_2_plot_shift[:, i], linewidth=line_width * smpl_width * 0.2, color=colors[i], linestyle='-')
                    plt.plot(data['x'], samples_2_plot_shift[:, i], linewidth=line_width * smpl_width, color=colors[i], linestyle=':')
            if not samples_colored and n_samples > 1:
                for h in h2a:
                    h.set_alpha(0.5)
                for h in h2a_shift:
                    h.set_alpha(0.5)
                for h in h2a_shift_dot:
                    h.set_alpha(0.5)
        else:
            if not samples_colored:
                h2a = plt.plot(data['x'], samples_2_plot, color=colors[1], linewidth=line_width * smpl_width)
            else:
                for i in range(n_samples):
                    plt.plot(data['x'], samples_2_plot[:, i], linewidth=line_width * smpl_width, color=colors[i])
            if not samples_colored and n_samples > 1:
                for h in h2a:
                    h.set_alpha(0.5)
=======
        if not samples_colored:
            h2a = plt.plot(samples_2_plot, color=colors[1], linewidth=line_width * smpl_width)
        else:
            for i in range(n_samples):
                plt.plot(samples_2_plot[:, i], linewidth=line_width * smpl_width, color=colors[i])
        if not samples_colored and n_samples > 1:
            for h in h2a:
                h.set_alpha(0.5)
>>>>>>> 1a277923

    elif plot_type == "comb":
        x = data['x']
        _plot_data(data, "isoband", n_samples, samples_colored, colorblind_safe, line_width)
        _plot_data(data, "spaghetti", n_samples, samples_colored, colorblind_safe, line_width)

def _plot_correlation_length_data(
        timeseries,
        multi_distr_present=False,
        fig=None,
        axs=None,
        show_plot=False):
    """
    Plot correlation length.

    Parameters
    ----------
    timeseries : Timeseries object or CorrelatedDistributions object
        An instance of the TimeSeries class or CorrelatedDistributions class.
    multi_distr_present : bool, optional
        if True, plots correlation length for correlated uncertain timeseries data.
        Default is False.
    fig : matplotlib.figure.Figure or None, optional
        Figure object to use for plotting. If None, a new figure will be created.
    axs : matplotlib.axes.Axes or array of Axes or None, optional
        Axes object(s) to use for plotting. If None, new axes will be created.
    show_plot : bool, optional
        If True, display the plot.
        Default is False.

    Returns
    -------
    matplotlib.figure.Figure
        The figure object containing the plot.
    list
        List of Axes objects used for plotting.
    """

    discr_nmb = 13

    if multi_distr_present:
        cov_mat = timeseries.covariance_matrix
        sb_plot_nmb = timeseries.n_distributions
        length_data = len(timeseries.distributions[0].mean())
        cov_mat = _reconstruct_covariance_matrix(cov_mat)
        cor_mat = _compute_correlation_matrix(cov_mat)
    else:
        mu = timeseries.mean()
        sigma = timeseries.cov()
        sb_plot_nmb = 1
        length_data = len(mu)
        cor_mat = _compute_correlation_matrix(sigma)
    time_stamp = [0, length_data]
    stamp_length = time_stamp[1] - time_stamp[0]
    stamp_indices = list(range(length_data * sb_plot_nmb))

    if fig is None:
        if multi_distr_present:
            fig = plt.figure(figsize=(12, 8))
        else:
            fig = plt.figure(figsize=(15, 3))
    plt.suptitle('Correlation Length')

    sign_cor_mat = np.sign(cor_mat)
    maxdim = len(sign_cor_mat)
    full_cor_length = np.zeros(maxdim)
    vert_r = np.zeros(maxdim)
    vert_l = np.zeros(maxdim)
    for i in range(maxdim):
        cur_sign_el = sign_cor_mat[i, i]
        if abs(cur_sign_el) > 0:
            vert1 = 0
            vert2 = 0
            dec_b = (i + 1) % length_data

            if dec_b == 0:
                var_r = 0
                var_l = length_data
            elif (dec_b < length_data / 2) or (dec_b > length_data / 2):
                var_r = length_data - dec_b
                var_l = dec_b
            else:
                var_r = length_data // 2
                var_l = length_data // 2
            for j in range(0, var_r-1):
                if cur_sign_el == sign_cor_mat[i, i + j]:
                    vert1 += 1
                else:
                    break
            for j in range(0, var_l-1):
                if cur_sign_el == sign_cor_mat[i, i - j]:
                    vert2 += 1
                else:
                    break
            vert_r[i] = vert1
            vert_l[i] = vert2
            full_cor_length[i] = vert1 + vert2 - 1

    nmb_colors = discr_nmb // 2 + 1
    out = [None] * len(cor_mat)
    vert_l = vert_l.astype(int)
    vert_r = vert_r.astype(int)
    for i in range(len(cor_mat)):
        col_ind = np.full(length_data, np.nan)
        k = 1
        if (vert_l[i] >= 0) or (vert_r[i] >= 0):
            for j in range(vert_l[i] - 1, 0, -1):
                col_ind[k] = min(int(np.ceil(cor_mat[i, i - j] * nmb_colors)), nmb_colors)
                k += 1
            col_ind[k] = min(int(np.ceil(cor_mat[i, i] * nmb_colors)), nmb_colors)
            k += 1
            for j in range(0, vert_r[i] - 1):
                col_ind[k] = min(int(np.ceil(cor_mat[i, i + j] * nmb_colors)), nmb_colors)
                k += 1
            col_ind = col_ind[~np.isnan(col_ind)]
            out[i] = col_ind

    plot_mat = np.zeros((len(cor_mat), length_data))
    ysize = np.zeros(len(out))
    for i in range(len(out)):
        if out[i] is not None:
            insert = out[i]
            ysize[i] = len(insert)
            plot_mat[i, :len(insert)] = insert
    plot_mat = np.flipud(plot_mat.T)
    cmap_full = colormaps.get_cmap('coolwarm').resampled(256)
    colors_upper_half = cmap_full(np.linspace(0.5, 1, nmb_colors - 1))
    colors = np.vstack(([1, 1, 1, 1], colors_upper_half))

    # Create a custom discrete colormap
    cmap = mcolors.ListedColormap(colors)

    for i in range(sb_plot_nmb):
        plt.subplot(sb_plot_nmb, 1, i + 1)
        max_i = max(ysize[stamp_indices[(i * stamp_length):((i + 1) * stamp_length)]])
        max_i = max_i.astype(int)
        image2plot = plot_mat[-max_i:, stamp_indices[(i * stamp_length):((i + 1) * stamp_length)]]
        plt.imshow(image2plot, cmap=cmap, aspect='auto')
        vert_ls = np.repeat(vert_l[stamp_indices[(i * stamp_length):((i + 1) * stamp_length)]], 2)
        xs = np.repeat(np.linspace(0, stamp_length, stamp_length + 1), 2)
        xs = xs[1:-1]
        plt.plot(xs - 0.5, max_i - vert_ls, linewidth=2, color='black', linestyle='-')
        if i == 0:
            plt.title("input data")
        elif i == 1:
            plt.title("trend component")
        elif i == sb_plot_nmb - 1:
            plt.title("residual component")
        else:
            plt.title(f"seasonal component {i - 1}")
    plt.xlabel('timesteps')

    fig = plt.gcf()
    axs = plt.gca()

    if show_plot:
        fig.tight_layout()
        plt.show()

    return fig, axs

def plot_timeseries(
        timeseries,
        n_samples,
        percentiles = False,
        seed=55,
        fig=None,
        axs=None,
        colorblind_safe=False,
        show_plot=False,
        x_label='timesteps',
        y_label='value'):
    """
    Plot single uncertain timeseries data.

    Parameters
    ----------
    timeseries : Timeseries object
        An instance of the TimeSeries class, which represents a univariate time series.
    n_samples : int
        The number of samples to draw from the given timeseries distribution.
    percentiles : bool, optional
        If True, plot the 50th, and 95th percentiles of the distribution.
    seed : int
        Seed for the random number generator for reproducibility. It defaults to 55 if not provided.
    fig : matplotlib.figure.Figure or None, optional
        Figure object to use for plotting. If None, a new figure will be created.
    axs : matplotlib.axes.Axes or array of Axes or None, optional
        Axes object(s) to use for plotting. If None, new axes will be created.
    colorblind_safe : bool, optional
        If True, the plot will use colors suitable for colorblind individuals.
        Default is False.
    show_plot : bool, optional
        If True, display the plot.
        Default is False.
    x_label : str, optional
        Label for the x-axis. Default is 'timesteps'.
    y_label : str, optional
        Label for the y-axis. Default is 'value'.

    Returns
    -------
    matplotlib.figure.Figure
        The figure object containing the plot.
    list
        List of Axes objects used for plotting.
    """

    mu = timeseries.mean()
    sigma = timeseries.cov()

    if fig is None:
        fig = plt.figure(figsize=(15, 3))
    plt.suptitle('Timeseries')

    plot_type = 'comb'
    samples_colored = True
    line_width = 2.5

    samples = timeseries.sample(n_samples, seed).transpose()
    y = {'samples': samples}
    y['x'] = timeseries.timesteps
    if not percentiles or timeseries.distribution == 'Normal':
        y['central'] = mu
        y['dark_band'] = [mu - 0.674490*np.sqrt(np.maximum(np.diag(sigma), 0)), mu + 0.674490*np.sqrt(np.maximum(np.diag(sigma), 0))]#np.sqrt(np.maximum(np.diag(sigma), 0))
        y['light_band'] = [mu - 2.575829*np.sqrt(np.maximum(np.diag(sigma), 0)), mu + 2.575829*np.sqrt(np.maximum(np.diag(sigma), 0))]#sigma
    else:
        p2_5, p25, median, p75, p97_5 = compute_percentiles_complex(timeseries, [0.025, 0.25, 0.5, 0.75, 0.975])
        y['light_band'] = [p2_5, p97_5]
        y['dark_band'] = [p25, p75]
        y['central'] = median

    _plot_data(y, plot_type, n_samples, samples_colored, colorblind_safe, line_width)
    plt.xlabel(x_label)
    plt.ylabel(y_label)

    axs = plt.gca()
    if show_plot:
        fig.tight_layout()
        plt.show()

    return fig, axs

def plot_correlated_timeseries(
        corr_timeseries  : CorrelatedDistributions,
        n_samples,
        co_point,
        seed=55,
        fig=None,
        axs=None,
        colorblind_safe=False,
        show_plot=False):
    """
    Plot correlated uncertain timeseries data.

    Parameters
    ----------
    corr_timeseries : CorrelatedDistributions object
        An instance of the CorrelatedDistributions class.
    n_samples : int
        The number of samples to draw from the given timeseries distribution.
    co_point : int
        Interactive point for correlation exploration.
    seed : int
        Seed for the random number generator for reproducibility. It defaults to 55 if not provided.
    fig : matplotlib.figure.Figure or None, optional
        Figure object to use for plotting. If None, a new figure will be created.
    axs : matplotlib.axes.Axes or array of Axes or None, optional
        Axes object(s) to use for plotting. If None, new axes will be created.
    colorblind_safe : bool, optional
        If True, the plot will use colors suitable for colorblind individuals.
        Default is False.
    show_plot : bool, optional
        If True, display the plot.
        Default is False.

    Returns
    -------
    matplotlib.figure.Figure
        The figure object containing the plot.
    list
        List of Axes objects used for plotting.
    """

    discr_nmb = 13
    samples_colored=True
    line_width = 2.5
    plot_type = 'comb'
    samples = {}
    mu = {}
    sigma_sq = {}
    sigma = {}
    num_periods = corr_timeseries.n_distributions - 3
    ts_means = [x.mean() for x in corr_timeseries.distributions]
    cov_mat = corr_timeseries.covariance_matrix

    if fig is None:
        fig = plt.figure(figsize=(12, 8))

    plt.suptitle('Uncertainty-Aware Seasonal-Trend Decomposition')

    timesteps = len(ts_means[0])
    time_stamp = [0, timesteps]
    stamp_indices = list(range(len(ts_means[0]) * corr_timeseries.n_distributions))

    samples = corr_timeseries.sample(n_samples, seed).T
    samples = np.split(samples, corr_timeseries.n_distributions, axis=0)

    for i in range(corr_timeseries.n_distributions):
        mu[i] = ts_means[i]
        sigma_sq[i] = np.sqrt(np.maximum(np.diag(cov_mat[i][i]), 0))
        sigma[i] = cov_mat[i][i]

    y = {'samples': samples[0], 'mu': mu[0], 'sigma_sq': sigma_sq[0], 'sigma': sigma[0]}
    LT = {'samples': samples[1], 'mu': mu[1], 'sigma_sq': sigma_sq[1], 'sigma': sigma[1]}

    ST = {
        'samples': np.zeros((time_stamp[1] - time_stamp[0], n_samples, num_periods)),
        'mu': np.zeros((time_stamp[1] - time_stamp[0], num_periods)),
        'sigma_sq': np.zeros((time_stamp[1] - time_stamp[0], num_periods)),
        'sigma': np.zeros((time_stamp[1] - time_stamp[0], time_stamp[1] - time_stamp[0], num_periods)),
    }

    for i in range(num_periods):
        ST['samples'][:, :, i] = samples[2 + i]
        ST['mu'][:, i] = mu[2 + i]
        ST['sigma_sq'][:, i] = sigma_sq[2 + i]
        ST['sigma'][:, :, i] = sigma[2 + i]

    R = {'samples': samples[corr_timeseries.n_distributions - 1],
         'mu': mu[corr_timeseries.n_distributions - 1],
         'sigma_sq': sigma_sq[corr_timeseries.n_distributions - 1],
         'sigma': sigma[corr_timeseries.n_distributions - 1]}

    cmap = colormaps.get_cmap('coolwarm').resampled(discr_nmb)
    norm = Normalize(vmin=-(discr_nmb // 2), vmax=(discr_nmb // 2))

    if co_point == 0:
        helper_co_dep = 0
    elif abs(co_point) > len(ts_means[0]) * corr_timeseries.n_distributions:
        print('Covariance point set too high, plotting without dependency plot.\n')
        helper_co_dep = 0
    elif co_point in stamp_indices:
        helper_co_dep = 1
    else:
        helper_co_dep = 1
        print('Covariance point is out of time_stamp-Range.\n')

    if helper_co_dep == 1:
        interactive_pointer = co_point
        cov_mat = _reconstruct_covariance_matrix(cov_mat)
        cor_mat = _compute_correlation_matrix(cov_mat)
        plot_back = cor_mat[interactive_pointer, :]

    sigmalvl = [0, 0.674490, 2.575829]

    part_factor = 5
    max_sigmalvl = np.max(sigmalvl)
    ceil_max_sigmalvl = np.ceil(max_sigmalvl)
    lower_limit = np.min(y['mu'] - ceil_max_sigmalvl * y['sigma_sq'])
    upper_limit = np.max(y['mu'] + ceil_max_sigmalvl * y['sigma_sq'])
    y['lims'] = [1, len(y['mu']), lower_limit, upper_limit]
    y['lims'][2] -= helper_co_dep * 1 / part_factor * (y['lims'][3] - y['lims'][2])
    maxyheight = [(y['lims'][3] - y['lims'][2]) / (part_factor + 1) / 2]
    ymid = [y['lims'][2] + maxyheight[0]]

    lower_limit = np.min(LT['mu'] - ceil_max_sigmalvl * LT['sigma_sq'])
    upper_limit = np.max(LT['mu'] + ceil_max_sigmalvl * LT['sigma_sq'])
    LT['lims'] = [1, len(LT['mu']), lower_limit, upper_limit]
    LT['lims'][2] -= helper_co_dep * 1 / part_factor * (LT['lims'][3] - LT['lims'][2])
    maxyheight.append((LT['lims'][3] - LT['lims'][2]) / (part_factor + 1) / 2)
    ymid.append(LT['lims'][2] + maxyheight[1])

    ST['lims'] = np.zeros((4, ST['mu'].shape[1]))
    for i in range(num_periods):
        lower_limit = np.min(ST['mu'][:, i] - ceil_max_sigmalvl * ST['sigma_sq'][:, i])
        upper_limit = np.max(ST['mu'][:, i] + ceil_max_sigmalvl * ST['sigma_sq'][:, i])
        ST['lims'][:, i] = [1, len(ST['mu'][:, i]), lower_limit, upper_limit]
        ST['lims'][2, i] -= helper_co_dep * 1 / part_factor * (ST['lims'][3, i] - ST['lims'][2, i])
        maxyheight.append((ST['lims'][3, i] - ST['lims'][2, i]) / (part_factor + 1) / 2)
        ymid.append(ST['lims'][2, i] + maxyheight[-1])

    lower_limit = np.min(R['mu'] - ceil_max_sigmalvl * R['sigma_sq'])
    upper_limit = np.max(R['mu'] + ceil_max_sigmalvl * R['sigma_sq'])
    R['lims'] = [1, len(R['mu']), lower_limit, upper_limit]
    R['lims'][2] -= helper_co_dep * 1 / part_factor * (R['lims'][3] - R['lims'][2])
    maxyheight.append((R['lims'][3] - R['lims'][2]) / (part_factor + 1) / 2)
    ymid.append(R['lims'][2] + maxyheight[-1])

    x = np.linspace(0, timesteps, timesteps + 1)

    plt.subplot(3 + num_periods, 1, 1)
    if helper_co_dep == 1:
        j = 0
        for i in range(1, len(plot_back) + 1):
            if i - 1 == co_point and (i % timesteps) > time_stamp[0] and (i % timesteps) < time_stamp[1]:
                k = (i % timesteps) - time_stamp[0]
                thickness = (time_stamp[1] - time_stamp[0]) / 500
                xdif = x[k] - x[k -1]
                xp = [x[k-1] - thickness * xdif, x[k-1] + thickness * xdif, x[k-1] + thickness * xdif, x[k-1] - thickness * xdif]
                yss = ymid[j]
                diff = maxyheight[j]
                yp = [yss - diff, yss - diff, yss + diff + part_factor * diff * 2, yss + diff + part_factor * diff * 2]
                plt.fill(xp, yp, color=[0, 0, 0], edgecolor='none', alpha=1)

            if (i % timesteps) != 0 and (i % timesteps) > time_stamp[0] and (i % timesteps) <= time_stamp[1]:
                maxc = max(abs(plot_back[(j) * timesteps: (j + 1) * timesteps]))
                if maxc > 0:
                    yss = ymid[j]
                    diff = maxyheight[j]
                    if plot_back[i-1] > 0:
                        neg_cont = yss
                        pos_cont = yss + plot_back[i-1] / maxc * diff
                    else:
                        neg_cont = yss + plot_back[i-1] / maxc * diff
                        pos_cont = yss
                    col_ind = int(np.ceil(plot_back[i-1] / maxc * (discr_nmb // 2)))
                else:
                    yss = ymid[j]
                    neg_cont = yss
                    pos_cont = yss
                    col_ind = 0
                color = cmap(norm(col_ind))
                k = (i % timesteps) - time_stamp[0]
                xdif = x[k] - x[k-1]
                xp = [x[k-1] - 1 / 2 * xdif, x[k-1] + 1 / 2 * xdif, x[k-1] + 1 / 2 * xdif, x[k-1] - 1 / 2 * xdif]
                yp = [neg_cont, neg_cont, pos_cont, pos_cont]
                plt.fill(xp, yp, color=color, edgecolor=color, alpha=1)

            elif i % timesteps == 0 and timesteps == time_stamp[1]:
                maxc = max(abs(plot_back[(j) * timesteps: (j + 1) * timesteps]))
                if maxc > 0:
                    yss = ymid[j]
                    diff = maxyheight[j]
                    if plot_back[i-1] > 0:
                        neg_cont = yss
                        pos_cont = yss + plot_back[i-1] / maxc * diff
                    else:
                        neg_cont = yss + plot_back[i-1] / maxc * diff
                        pos_cont = yss
                    col_ind = int(np.ceil(plot_back[i-1] / maxc * (discr_nmb // 2)))
                else:
                    yss = ymid[j]
                    neg_cont = yss
                    pos_cont = yss
                    col_ind = 0
                color = cmap(norm(col_ind))
                k = time_stamp[1] - time_stamp[0]
                xdif = x[k] - x[k-1]
                xp = [x[k-1] - 1 / 2 * xdif, x[k-1] + 1 / 2 * xdif, x[k-1] + 1 / 2 * xdif, x[k-1] - 1 / 2 * xdif]
                yp = [neg_cont, neg_cont, pos_cont, pos_cont]
                plt.fill(xp, yp, color=color, edgecolor=color, alpha=1)


            if i % timesteps == 0 and i < len(plot_back):
                j += 1
                plt.subplot(3 + num_periods, 1, j + 1)

    plt.subplot(3 + num_periods, 1, 1)
    _plot_data(y, plot_type, n_samples, samples_colored, colorblind_safe, line_width)
    plt.title("input data")

    plt.subplot(3 + num_periods, 1, 2)
    _plot_data(LT, plot_type, n_samples, samples_colored, colorblind_safe, line_width)
    plt.title("trend component")

    for i in range(num_periods):
        plt.subplot(3 + num_periods, 1, 2 + i + 1)
        temp = {'mu': ST['mu'][:, i], 'sigma_sq': ST['sigma_sq'][:, i], 'sigma': ST['sigma'][:, :, i]}
        if plot_type in ["comb", "spaghetti"]:
            temp['samples'] = ST['samples'][:, :, i]
        _plot_data(temp, plot_type, n_samples, samples_colored, colorblind_safe, line_width)
        plt.title(f"seasonal component {i + 1}")

    plt.subplot(3 + num_periods, 1, 3 + num_periods)
    _plot_data(R, plot_type, n_samples, samples_colored, colorblind_safe, line_width)
    plt.title("residual component")

    fig = plt.gcf()
    axs = plt.gca()

    if show_plot:
        fig.tight_layout()
        plt.show()

    return fig, axs

def plot_correlation_matrix(
        corr_timeseries : CorrelatedDistributions,
        fig=None,
        axs=None,
        discretize=True,
        show_plot=False):
    """
    Plot correlation matrix for the timeseries data.

    Parameters
    ----------
    corr_timeseries : CorrelatedDistributions object
        An instance of the CorrelatedDistributions class.
    fig : matplotlib.figure.Figure or None, optional
        Figure object to use for plotting. If None, a new figure will be created.
    axs : matplotlib.axes.Axes or array of Axes or None, optional
        Axes object(s) to use for plotting. If None, new axes will be created.
    discretize : bool, optional
        If True, discretize the colormap. Default is True.
    show_plot : bool, optional
        If True, display the plot.
        Default is False.

    Returns
    -------
    matplotlib.figure.Figure
        The figure object containing the plot.
    list
        List of Axes objects used for plotting.
    """

    line_width = 2.5
    discr_nmb = 13
    ts_length = len(corr_timeseries.distributions[0].mean())
    total_len = ts_length * corr_timeseries.n_distributions
    cov_mat = corr_timeseries.covariance_matrix
    cov_mat = _reconstruct_covariance_matrix(cov_mat)
    cor_mat = _compute_correlation_matrix(cov_mat)

    if fig is None:
        fig = plt.figure(figsize=(8, 8))

    plt.suptitle('Correlation Matrix')

    if discretize:
        cmap = mcolors.ListedColormap(colormaps.get_cmap('coolwarm')(np.linspace(0, 1, discr_nmb)))
        norm = mcolors.BoundaryNorm(np.linspace(-1, 1, discr_nmb + 1), cmap.N)
        plt.imshow(cor_mat, cmap=cmap, norm=norm)
    else:
        cmap = 'coolwarm'
        plt.imshow(cor_mat, cmap=cmap)

    plt.colorbar()

    for i in range(1, corr_timeseries.n_distributions):
        plt.plot([(i - 1) * ts_length + 0.5 + ts_length] * total_len, ':', color='white', linewidth=line_width)
        plt.plot([(i - 1) * ts_length + ts_length + 0.5] * total_len, np.linspace(0, total_len - 1, total_len), ':', color='white', linewidth=line_width)

    plt.clim(-1, 1)

    fig = plt.gcf()
    axs = plt.gca()

    if show_plot:
        fig.tight_layout()
        plt.show()

    return fig, axs

def plot_corr_length(
        timeseries,
        fig=None,
        axs=None,
        show_plot=False):
    """
    Plot correlation length for single uncertain timeseries data.

    Parameters
    ----------
    timeseries : Timeseries object
        An instance of the TimeSeries class, which represents a univariate time series.
    fig : matplotlib.figure.Figure or None, optional
        Figure object to use for plotting. If None, a new figure will be created.
    axs : matplotlib.axes.Axes or array of Axes or None, optional
        Axes object(s) to use for plotting. If None, new axes will be created.
    show_plot : bool, optional
        If True, display the plot.
        Default is False.

    Returns
    -------
    matplotlib.figure.Figure
        The figure object containing the plot.
    list
        List of Axes objects used for plotting.
    """
    multi_distr_present = False
    fig, axs = _plot_correlation_length_data(timeseries, multi_distr_present, fig, axs, show_plot)

    return fig, axs

def plot_correlated_corr_length(
        corr_timeseries,
        fig=None,
        axs=None,
        show_plot=False):
    """
    Plot correlation length for correlated uncertain timeseries data.

    Parameters
    ----------
    corr_timeseries : CorrelatedDistributions object
        An instance of the CorrelatedDistributions class.
    fig : matplotlib.figure.Figure or None, optional
        Figure object to use for plotting. If None, a new figure will be created.
    axs : matplotlib.axes.Axes or array of Axes or None, optional
        Axes object(s) to use for plotting. If None, new axes will be created.
    show_plot : bool, optional
        If True, display the plot.
        Default is False.

    Returns
    -------
    matplotlib.figure.Figure
        The figure object containing the plot.
    list
        List of Axes objects used for plotting.
    """
    multi_distr_present = True
    fig, axs = _plot_correlation_length_data(corr_timeseries, multi_distr_present, fig, axs, show_plot)

    return fig, axs<|MERGE_RESOLUTION|>--- conflicted
+++ resolved
@@ -50,7 +50,6 @@
             colors = cmap_discrete(np.linspace(0, 1, max(n_samples, 10)))
 
         samples_2_plot = data['samples'][:, :n_samples]
-<<<<<<< HEAD
         if data['samples'].shape[1] == 2 * n_samples:
             samples_2_plot_shift = data['samples'][:, n_samples:2 * n_samples]
             if not samples_colored:
@@ -78,16 +77,6 @@
             if not samples_colored and n_samples > 1:
                 for h in h2a:
                     h.set_alpha(0.5)
-=======
-        if not samples_colored:
-            h2a = plt.plot(samples_2_plot, color=colors[1], linewidth=line_width * smpl_width)
-        else:
-            for i in range(n_samples):
-                plt.plot(samples_2_plot[:, i], linewidth=line_width * smpl_width, color=colors[i])
-        if not samples_colored and n_samples > 1:
-            for h in h2a:
-                h.set_alpha(0.5)
->>>>>>> 1a277923
 
     elif plot_type == "comb":
         x = data['x']
